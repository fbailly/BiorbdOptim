import numpy as np
from casadi import MX, vertcat, Function
from enum import Enum

from .dynamics import Dynamics
from .mapping import BidirectionalMapping, Mapping
from .plot import CustomPlot
from .enums import PlotType
from .path_conditions import Bounds


class Problem:
    """
    Includes methods suitable for several situations
    """

    @staticmethod
    def initialize(ocp, nlp):
        nlp["problem_type"]["type"](ocp, nlp)

    @staticmethod
    def custom(ocp, nlp):
        nlp["problem_type"]["configure"](ocp, nlp)

    @staticmethod
    def torque_driven(ocp, nlp):
        """
        Names states (nlp.x) and controls (nlp.u) and gives size to (nlp.nx) and (nlp.nu).
        Works with torques but without muscles, must be used with dynamics without contacts.
        :param nlp: An instance of the OptimalControlProgram class.
        """
        Problem.configure_q_qdot(nlp, True, False)
        Problem.configure_tau(nlp, False, True)
        if "dynamic" in nlp["problem_type"]:
            Problem.configure_forward_dyn_func(ocp, nlp, Dynamics.custom)
        else:
            Problem.configure_forward_dyn_func(ocp, nlp, Dynamics.forward_dynamics_torque_driven)

    @staticmethod
    def torque_driven_with_contact(ocp, nlp):
        """
        Names states (nlp.x) and controls (nlp.u) and gives size to (nlp.nx) and (nlp.nu).
        Works with torques, without muscles, must be used with dynamics with contacts.
        :param nlp: An OptimalControlProgram class.
        """
        Problem.configure_q_qdot(nlp, True, False)
        Problem.configure_tau(nlp, False, True)
        if "dynamic" in nlp["problem_type"]:
            Problem.configure_forward_dyn_func(ocp, nlp, Dynamics.custom)
        else:
            Problem.configure_forward_dyn_func(ocp, nlp, Dynamics.forward_dynamics_torque_driven_with_contact)
        Problem.configure_contact(ocp, nlp, Dynamics.forces_from_forward_dynamics_with_contact)

    @staticmethod
    def torque_activations_driven(ocp, nlp):
        """
        Names states (nlp.x) and controls (nlp.u) and gives size to (nlp.nx) and (nlp.nu).
        Controls u are torques and torques activations.
        :param nlp: An OptimalControlProgram class.
        """
        Problem.configure_q_qdot(nlp, True, False)
        Problem.configure_tau(nlp, False, True)
        nlp["nbActuators"] = nlp["nbTau"]
        if "dynamic" in nlp["problem_type"]:
            Problem.configure_forward_dyn_func(ocp, nlp, Dynamics.custom)
        else:
            Problem.configure_forward_dyn_func(ocp, nlp, Dynamics.forward_dynamics_torque_activations_driven)

    @staticmethod
    def torque_activations_driven_with_contact(ocp, nlp):
        """
        Names states (nlp.x) and controls (nlp.u) and gives size to (nlp.nx) and (nlp.nu).
        Controls u are torques and torques activations.
        :param nlp: An OptimalControlProgram class.
        """
        Problem.configure_q_qdot(nlp, True, False)
        Problem.configure_tau(nlp, False, True)
        nlp["nbActuators"] = nlp["nbTau"]
        if "dynamic" in nlp["problem_type"]:
            Problem.configure_forward_dyn_func(ocp, nlp, Dynamics.custom)
        else:
            Problem.configure_forward_dyn_func(
                ocp, nlp, Dynamics.forward_dynamics_torque_activations_driven_with_contact
            )
        Problem.configure_contact(ocp, nlp, Dynamics.forces_from_forward_dynamics_with_contact)

    @staticmethod
    def muscle_activations_driven(ocp, nlp):
        """
        Names states (nlp.x) and controls (nlp.u) and gives size to (nlp.nx) and (nlp.nu).
        Works with torques and muscles.
        :param nlp: An OptimalControlProgram class.
        """
        Problem.configure_q_qdot(nlp, True, False)
        Problem.configure_muscles(nlp, False, True)

        if "dynamic" in nlp["problem_type"]:
            Problem.configure_forward_dyn_func(ocp, nlp, Dynamics.custom)
        else:
            Problem.configure_forward_dyn_func(ocp, nlp, Dynamics.forward_dynamics_muscle_activations_driven)

    @staticmethod
    def muscle_activations_and_torque_driven(ocp, nlp):
        """
        Names states (nlp.x) and controls (nlp.u) and gives size to (nlp.nx) and (nlp.nu).
        Works with torques and muscles.
        :param nlp: An OptimalControlProgram class.
        """
        Problem.configure_q_qdot(nlp, True, False)
        Problem.configure_tau(nlp, False, True)
        Problem.configure_muscles(nlp, False, True)

        if "dynamic" in nlp["problem_type"]:
            Problem.configure_forward_dyn_func(ocp, nlp, nlp["problem_type"]["dynamic"])
        else:
            Problem.configure_forward_dyn_func(ocp, nlp, Dynamics.forward_dynamics_torque_muscle_driven)

    @staticmethod
    def muscle_excitations_driven(ocp, nlp):
        """
        Names states (nlp.x) and controls (nlp.u) and gives size to (nlp.nx) and (nlp.nu).
        Works with torques and muscles.
        :param nlp: An OptimalControlProgram class.
        """
        Problem.configure_q_qdot(nlp, True, False)
        Problem.configure_muscles(nlp, True, True)

        if "dynamic" in nlp["problem_type"]:
            Problem.configure_forward_dyn_func(ocp, nlp, Dynamics.custom)
        else:
            Problem.configure_forward_dyn_func(ocp, nlp, Dynamics.forward_dynamics_muscle_excitations_driven)

    @staticmethod
    def muscle_excitations_and_torque_driven(ocp, nlp):
        """
        Names states (nlp.x) and controls (nlp.u) and gives size to (nlp.nx) and (nlp.nu).
        Works with torques and muscles.
        :param nlp: An OptimalControlProgram class.
        """
        Problem.configure_q_qdot(nlp, True, False)
        Problem.configure_tau(nlp, False, True)
        Problem.configure_muscles(nlp, True, True)

        if "dynamic" in nlp["problem_type"]:
            Problem.configure_forward_dyn_func(ocp, nlp, Dynamics.custom)
        else:
            Problem.configure_forward_dyn_func(ocp, nlp, Dynamics.forward_dynamics_muscle_excitations_and_torque_driven)

    @staticmethod
    def muscle_activations_and_torque_driven_with_contact(ocp, nlp):
        """
        Names states (nlp.x) and controls (nlp.u) and gives size to (nlp.nx) and (nlp.nu).
        Works with torques and muscles.
        :param nlp: An OptimalControlProgram class.
        """
        Problem.configure_q_qdot(nlp, True, False)
        Problem.configure_tau(nlp, False, True)
        Problem.configure_muscles(nlp, False, True)

        if "dynamic" in nlp["problem_type"]:
            Problem.configure_forward_dyn_func(ocp, nlp, Dynamics.custom)
        else:
            Problem.configure_forward_dyn_func(
                ocp, nlp, Dynamics.forward_dynamics_muscle_activations_and_torque_driven_with_contact
            )
        Problem.configure_contact(
            ocp, nlp, Dynamics.forces_from_forward_dynamics_muscle_activations_and_torque_driven_with_contact
        )

    @staticmethod
    def muscle_excitations_and_torque_driven_with_contact(ocp, nlp):
        """
        Names states (nlp.x) and controls (nlp.u) and gives size to (nlp.nx) and (nlp.nu).
        Works with torques and muscles.
        :param nlp: An OptimalControlProgram class.
        """
        Problem.configure_q_qdot(nlp, True, False)
        Problem.configure_tau(nlp, False, True)
        Problem.configure_muscles(nlp, True, True)

        if "dynamic" in nlp["problem_type"]:
            Problem.configure_forward_dyn_func(ocp, nlp, Dynamics.custom)
        else:
            Problem.configure_forward_dyn_func(
                ocp, nlp, Dynamics.forward_dynamics_muscle_excitations_and_torque_driven_with_contact
            )
        Problem.configure_contact(
            ocp, nlp, Dynamics.forces_from_forward_dynamics_muscle_excitations_and_torque_driven_with_contact
        )

    @staticmethod
    def configure_q_qdot(nlp, as_states, as_controls):
        """
        Configures common settings for torque driven problems with and without contacts.
        :param nlp: An OptimalControlProgram class.
        """
        if nlp["q_mapping"] is None:
            nlp["q_mapping"] = BidirectionalMapping(
                Mapping(range(nlp["model"].nbQ())), Mapping(range(nlp["model"].nbQ()))
            )
        if nlp["q_dot_mapping"] is None:
            nlp["q_dot_mapping"] = BidirectionalMapping(
                Mapping(range(nlp["model"].nbQdot())), Mapping(range(nlp["model"].nbQdot()))
            )

        dof_names = nlp["model"].nameDof()
        q = MX()
        q_dot = MX()
        for i in nlp["q_mapping"].reduce.map_idx:
            q = vertcat(q, MX.sym("Q_" + dof_names[i].to_string(), 1, 1))
        for i in nlp["q_dot_mapping"].reduce.map_idx:
            q_dot = vertcat(q_dot, MX.sym("Qdot_" + dof_names[i].to_string(), 1, 1))

        nlp["nbQ"] = nlp["q_mapping"].reduce.len
        nlp["nbQdot"] = nlp["q_dot_mapping"].reduce.len

        legend_q = ["q_" + nlp["model"].nameDof()[idx].to_string() for idx in nlp["q_mapping"].reduce.map_idx]
        legend_qdot = ["qdot_" + nlp["model"].nameDof()[idx].to_string() for idx in nlp["q_dot_mapping"].reduce.map_idx]

        # Retrieving bounds
        q_bounds = Problem.slicing_bounds(nlp, "q")
        qdot_bounds = Problem.slicing_bounds(nlp, "q_dot")

        if as_states:
            nlp["x"] = vertcat(nlp["x"], q, q_dot)
            nlp["var_states"]["q"] = nlp["nbQ"]
            nlp["var_states"]["q_dot"] = nlp["nbQdot"]

            nlp["plot"]["q"] = CustomPlot(
                lambda x, u, p: x[: nlp["nbQ"]], plot_type=PlotType.INTEGRATED, legend=legend_q, bounds=q_bounds,
            )
            nlp["plot"]["q_dot"] = CustomPlot(
                lambda x, u, p: x[nlp["nbQ"] : nlp["nbQ"] + nlp["nbQdot"]],
                plot_type=PlotType.INTEGRATED,
                legend=legend_qdot,
                bounds=qdot_bounds,
            )
        if as_controls:
            nlp["u"] = vertcat(nlp["u"], q, q_dot)
            nlp["var_controls"]["q"] = nlp["nbQ"]
            nlp["var_controls"]["q_dot"] = nlp["nbQdot"]

            # Add plot if it happens

        nlp["nx"] = nlp["x"].rows()
        nlp["nu"] = nlp["u"].rows()

    @staticmethod
    def configure_tau(nlp, as_states, as_controls):
        """
        Configures common settings for torque driven problems with and without contacts.
        :param nlp: An OptimalControlProgram class.
        """
        if nlp["tau_mapping"] is None:
            nlp["tau_mapping"] = BidirectionalMapping(
                Mapping(range(nlp["model"].nbGeneralizedTorque())), Mapping(range(nlp["model"].nbGeneralizedTorque()))
            )

        dof_names = nlp["model"].nameDof()
        tau = MX()
        for i in nlp["tau_mapping"].reduce.map_idx:
            tau = vertcat(tau, MX.sym("Tau_" + dof_names[i].to_string(), 1, 1))

        nlp["nbTau"] = nlp["tau_mapping"].reduce.len
        legend_tau = ["tau_" + nlp["model"].nameDof()[idx].to_string() for idx in nlp["tau_mapping"].reduce.map_idx]

        if as_states:
<<<<<<< HEAD
            nlp["x"] = u
            nlp["var_states"] = {"tau": nlp["nbTau"]}
            # Add plot if it happens, do not forget to retrieve bounds by completing the slicing bounds function
        if as_controls:
            tau_bounds = Problem.slicing_bounds(nlp, "tau")
            nlp["u"] = u
            nlp["var_controls"] = {"tau": nlp["nbTau"]}
=======
            nlp["x"] = vertcat(nlp["x"], tau)
            nlp["var_states"]["tau"] = nlp["nbTau"]

            # Add plot if it happens
        if as_controls:
            nlp["u"] = vertcat(nlp["u"], tau)
            nlp["var_controls"]["tau"] = nlp["nbTau"]

>>>>>>> db4f8722
            nlp["plot"]["tau"] = CustomPlot(
                lambda x, u, p: u[: nlp["nbTau"]], plot_type=PlotType.STEP, legend=legend_tau, bounds=tau_bounds,
            )

        nlp["nx"] = nlp["x"].rows()
        nlp["nu"] = nlp["u"].rows()

    @staticmethod
    def configure_contact(ocp, nlp, dyn_func):
        symbolic_states = MX.sym("x", nlp["nx"], 1)
        symbolic_controls = MX.sym("u", nlp["nu"], 1)
        symbolic_param = nlp["p"]
        nlp["contact_forces_func"] = Function(
            "contact_forces_func",
            [symbolic_states, symbolic_controls, symbolic_param],
            [dyn_func(symbolic_states, symbolic_controls, symbolic_param, nlp)],
            ["x", "u", "p"],
            ["contact_forces"],
        ).expand()

        all_contact_names = []
        for elt in ocp.nlp:
            all_contact_names.extend(
                [name.to_string() for name in elt["model"].contactNames() if name.to_string() not in all_contact_names]
            )

        if "contact_forces" in nlp["plot_mappings"]:
            phase_mappings = nlp["plot_mappings"]["contact_forces"]
        else:
            contact_names_in_phase = [name.to_string() for name in nlp["model"].contactNames()]
            phase_mappings = Mapping([i for i, c in enumerate(all_contact_names) if c in contact_names_in_phase])

        nlp["plot"]["contact_forces"] = CustomPlot(
            nlp["contact_forces_func"], axes_idx=phase_mappings, legend=all_contact_names
        )

    @staticmethod
    def configure_muscles(nlp, as_states, as_controls):
        nlp["nbMuscle"] = nlp["model"].nbMuscles()
        nlp["muscleNames"] = [names.to_string() for names in nlp["model"].muscleNames()]

        combine = None
        if as_states:
            muscles = MX()
            for i in range(nlp["nbMuscle"]):
                muscles = vertcat(muscles, MX.sym(f"Muscle_{nlp['muscleNames']}_activation"))
            nlp["x"] = vertcat(nlp["x"], muscles)
            nlp["var_states"]["muscles"] = nlp["nbMuscle"]

            nx_q = nlp["nbQ"] + nlp["nbQdot"]
            nlp["plot"]["muscles_states"] = CustomPlot(
                lambda x, u, p: x[nx_q : nx_q + nlp["nbMuscle"]],
                plot_type=PlotType.INTEGRATED,
                legend=nlp["muscleNames"],
                ylim=[0, 1],
            )
            combine = "muscles_states"

        if as_controls:
            muscles = MX()
            for i in range(nlp["nbMuscle"]):
                muscles = vertcat(muscles, MX.sym(f"Muscle_{nlp['muscleNames']}_excitation"))
            nlp["u"] = vertcat(nlp["u"], muscles)
            nlp["var_controls"]["muscles"] = nlp["nbMuscle"]

            nlp["plot"]["muscles_control"] = CustomPlot(
                lambda x, u, p: u[nlp["nbTau"] : nlp["nbTau"] + nlp["nbMuscle"]],
                plot_type=PlotType.STEP,
                legend=nlp["muscleNames"],
                combine_to=combine,
                ylim=[0, 1],
            )

        nlp["nx"] = nlp["x"].rows()
        nlp["nu"] = nlp["u"].rows()

    @staticmethod
    def configure_forward_dyn_func(ocp, nlp, dyn_func):
        nlp["nu"] = nlp["u"].rows()
        nlp["nx"] = nlp["x"].rows()

        symbolic_states = MX.sym("x", nlp["nx"], 1)
        symbolic_controls = MX.sym("u", nlp["nu"], 1)
        symbolic_params = MX()
        nlp["parameters_to_optimize"] = ocp.param_to_optimize
        for key in nlp["parameters_to_optimize"]:
            symbolic_params = vertcat(symbolic_params, nlp["parameters_to_optimize"][key]["mx"])
        nlp["p"] = symbolic_params
        nlp["np"] = symbolic_params.rows()
        nlp["dynamics_func"] = Function(
            "ForwardDyn",
            [symbolic_states, symbolic_controls, symbolic_params],
            [dyn_func(symbolic_states, symbolic_controls, symbolic_params, nlp)],
            ["x", "u", "p"],
            ["xdot"],
        ).expand()

    @staticmethod
    def slicing_bounds(nlp, variable_name):
        if variable_name == 'q':
            min_bound = np.array(nlp["X_bounds"].min[:nlp["nbQ"]])
            max_bound = np.array(nlp["X_bounds"].max[:nlp["nbQ"]])
            interpolation_type = nlp["X_bounds"].min.type
        elif variable_name == 'q_dot':
            min_bound = np.array(nlp["X_bounds"].min[nlp["nbQ"]:nlp["nbQ"]+nlp["nbQdot"]])
            max_bound = np.array(nlp["X_bounds"].max[nlp["nbQ"]:nlp["nbQ"]+nlp["nbQdot"]])
            interpolation_type = nlp["X_bounds"].min.type
        elif variable_name == "muscles_states":      # TODO: Here I assume that tau is always after q and qdot in x
            min_bound = np.array(nlp["X_bounds"].min[nlp["nbQ"]+nlp["nbQdot"]:nlp["nbQ"]+nlp["nbQdot"]+nlp["nbMuscle"]])
            max_bound = np.array(nlp["X_bounds"].max[nlp["nbQ"]+nlp["nbQdot"]:nlp["nbQ"]+nlp["nbQdot"]+nlp["nbMuscle"]])
            interpolation_type = nlp["X_bounds"].min.type
        elif variable_name == "tau":  # TODO: Here I assume that tau is always in the beginning of u
            min_bound = np.array(nlp["U_bounds"].min[:nlp["nbTau"]])
            max_bound = np.array(nlp["U_bounds"].max[:nlp["nbTau"]])
            interpolation_type = nlp["U_bounds"].min.type
        elif variable_name == "muscles_control":
            min_bound = np.array(nlp["U_bounds"].min[:nlp["nbTau"]+nlp["nbMuscle"]])
            max_bound = np.array(nlp["U_bounds"].max[:nlp["nbTau"]+nlp["nbMuscle"]])
            interpolation_type = nlp["U_bounds"].min.type
        else:
            raise NotImplementedError(f"Slicing bounds for {variable_name} not implemented yet.")

        bounds = Bounds(min_bound=min_bound, max_bound=max_bound, interpolation_type=interpolation_type)
        return bounds

class ProblemType(Enum):
    MUSCLE_EXCITATIONS_AND_TORQUE_DRIVEN = Problem.muscle_excitations_and_torque_driven
    MUSCLE_ACTIVATIONS_AND_TORQUE_DRIVEN = Problem.muscle_activations_and_torque_driven
    MUSCLE_ACTIVATIONS_DRIVEN = Problem.muscle_activations_driven
    MUSCLE_EXCITATIONS_AND_TORQUE_DRIVEN_WITH_CONTACT = Problem.muscle_excitations_and_torque_driven_with_contact
    MUSCLE_EXCITATIONS_DRIVEN = Problem.muscle_excitations_driven
    MUSCLE_ACTIVATIONS_AND_TORQUE_DRIVEN_WITH_CONTACT = Problem.muscle_activations_and_torque_driven_with_contact

    TORQUE_DRIVEN = Problem.torque_driven
    TORQUE_ACTIVATIONS_DRIVEN = Problem.torque_activations_driven
    TORQUE_ACTIVATIONS_DRIVEN_WITH_CONTACT = Problem.torque_activations_driven_with_contact
    TORQUE_DRIVEN_WITH_CONTACT = Problem.torque_driven_with_contact

    CUSTOM = Problem.custom<|MERGE_RESOLUTION|>--- conflicted
+++ resolved
@@ -265,24 +265,14 @@
         legend_tau = ["tau_" + nlp["model"].nameDof()[idx].to_string() for idx in nlp["tau_mapping"].reduce.map_idx]
 
         if as_states:
-<<<<<<< HEAD
-            nlp["x"] = u
-            nlp["var_states"] = {"tau": nlp["nbTau"]}
+            nlp["x"] = vertcat(nlp["x"], tau)
+            nlp["var_states"]["tau"] = nlp["nbTau"]
+
             # Add plot if it happens, do not forget to retrieve bounds by completing the slicing bounds function
         if as_controls:
             tau_bounds = Problem.slicing_bounds(nlp, "tau")
-            nlp["u"] = u
-            nlp["var_controls"] = {"tau": nlp["nbTau"]}
-=======
-            nlp["x"] = vertcat(nlp["x"], tau)
-            nlp["var_states"]["tau"] = nlp["nbTau"]
-
-            # Add plot if it happens
-        if as_controls:
             nlp["u"] = vertcat(nlp["u"], tau)
             nlp["var_controls"]["tau"] = nlp["nbTau"]
-
->>>>>>> db4f8722
             nlp["plot"]["tau"] = CustomPlot(
                 lambda x, u, p: u[: nlp["nbTau"]], plot_type=PlotType.STEP, legend=legend_tau, bounds=tau_bounds,
             )
