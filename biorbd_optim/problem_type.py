--- conflicted
+++ resolved
@@ -35,7 +35,6 @@
         ProblemType.__configure_contact(nlp, Dynamics.forces_from_forward_dynamics_with_contact)
 
     @staticmethod
-<<<<<<< HEAD
     def torque_activations_driven(nlp):
         """
         Names states (nlp.x) and controls (nlp.u) and gives size to (nlp.nx) and (nlp.nu).
@@ -59,7 +58,8 @@
         nlp["nbActuators"] = nlp["nbTau"]
         ProblemType.__configure_forward_dyn_func(nlp, Dynamics.forward_dynamics_torque_activations_driven_with_contact)
         ProblemType.__configure_contact(nlp, Dynamics.forces_from_forward_dynamics_with_contact)
-=======
+
+    @staticmethod
     def muscle_activations_driven(nlp):
         """
         Names states (nlp.x) and controls (nlp.u) and gives size to (nlp.nx) and (nlp.nu).
@@ -76,7 +76,6 @@
         nlp["var_controls"] = {"muscles": nlp["nbMuscle"]}
 
         ProblemType.__configure_forward_dyn_func(nlp, Dynamics.forward_dynamics_muscle_activations_driven)
->>>>>>> f5a8a6ef
 
     @staticmethod
     def muscle_activations_and_torque_driven(nlp):
