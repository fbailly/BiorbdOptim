--- conflicted
+++ resolved
@@ -14,13 +14,8 @@
 # How to install 
 The preferred way to install for the lay user is using anaconda. 
 Another way, more designed for the core programmers is from the sources. 
-<<<<<<< HEAD
-When it is theoretically possible to use `bioptim` from Windows, it is highly discouraged since it will require to manually compile all the dependencies. 
+While it is theoretically possible to use `bioptim` from Windows, it is highly discouraged since it will require to manually compile all the dependencies. 
 A great alternative for the Windows users is *Ubuntu* on *Windows supporting Linux*.
-=======
-While it is theoretically possible to use `bioptim` from Windows, it is highly discouraged since it will require to manually compile all the dependencies. 
-A great alternative for the Windows users is *Ubuntu on Windows*.
->>>>>>> 5a3112f0
 
 ## Installing from Anaconda (For Linux and Mac)
 The easiest way to install `bioptim` is to download the binaries from [Anaconda](https://anaconda.org/) repositories. 
