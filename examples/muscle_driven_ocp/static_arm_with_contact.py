import biorbd

from biorbd_optim import (
    OptimalControlProgram,
    ObjectiveList,
    Objective,
    DynamicsTypeList,
    DynamicsType,
    BoundsList,
    QAndQDotBounds,
    InitialConditionsList,
    ShowResult,
)


def prepare_ocp(biorbd_model_path, final_time, number_shooting_points):
    # --- Options --- #
    # Model path
    biorbd_model = biorbd.Model(biorbd_model_path)
    tau_min, tau_max, tau_init = -1, 1, 0
    muscle_min, muscle_max, muscle_init = 0, 1, 0.5

    # Add objective functions
<<<<<<< HEAD
    objective_functions = (
        {"type": Objective.Lagrange.MINIMIZE_TORQUE, "weight": 1},
        {"type": Objective.Lagrange.MINIMIZE_MUSCLES_CONTROL, "weight": 1},
        {"type": Objective.Mayer.ALIGN_MARKERS, "first_marker_idx": 0, "second_marker_idx": 5, "weight": 1},
    )
=======
    objective_functions = ObjectiveList()
>>>>>>> d162f6f8

    objective_functions.add(Objective.Lagrange.MINIMIZE_TORQUE)
    objective_functions.add(Objective.Lagrange.MINIMIZE_MUSCLES_CONTROL)
    objective_functions.add(Objective.Mayer.ALIGN_MARKERS, first_marker_idx=0, second_marker_idx=5)

    # Dynamics
    dynamics = DynamicsTypeList()
    dynamics.add(DynamicsType.MUSCLE_ACTIVATIONS_AND_TORQUE_DRIVEN_WITH_CONTACT)

    # Path constraint
    x_bounds = BoundsList()
    x_bounds.add(QAndQDotBounds(biorbd_model))
    x_bounds[0].min[:, 0] = (0, 0.07, 1.4, 0, 0, 0)
    x_bounds[0].max[:, 0] = (0, 0.07, 1.4, 0, 0, 0)

    # Initial guess
    x_init = InitialConditionsList()
    x_init.add([1.57] * biorbd_model.nbQ() + [0] * biorbd_model.nbQdot())

    # Define control path constraint
    u_bounds = BoundsList()
    u_bounds.add(
        [
            [tau_min] * biorbd_model.nbGeneralizedTorque() + [muscle_min] * biorbd_model.nbMuscleTotal(),
            [tau_max] * biorbd_model.nbGeneralizedTorque() + [muscle_max] * biorbd_model.nbMuscleTotal(),
        ]
    )

    u_init = InitialConditionsList()
    u_init.add([tau_init] * biorbd_model.nbGeneralizedTorque() + [muscle_init] * biorbd_model.nbMuscleTotal())
    # ------------- #

    return OptimalControlProgram(
        biorbd_model,
        dynamics,
        number_shooting_points,
        final_time,
        x_init,
        u_init,
        x_bounds,
        u_bounds,
        objective_functions,
    )


if __name__ == "__main__":
    ocp = prepare_ocp(biorbd_model_path="arm26_with_contact.bioMod", final_time=2, number_shooting_points=20)

    # --- Solve the program --- #
    sol = ocp.solve(show_online_optim=True)

    # --- Show results --- #
    result = ShowResult(ocp, sol)
    result.animate(show_meshes=False)
    result.graphs()<|MERGE_RESOLUTION|>--- conflicted
+++ resolved
@@ -21,16 +21,7 @@
     muscle_min, muscle_max, muscle_init = 0, 1, 0.5
 
     # Add objective functions
-<<<<<<< HEAD
-    objective_functions = (
-        {"type": Objective.Lagrange.MINIMIZE_TORQUE, "weight": 1},
-        {"type": Objective.Lagrange.MINIMIZE_MUSCLES_CONTROL, "weight": 1},
-        {"type": Objective.Mayer.ALIGN_MARKERS, "first_marker_idx": 0, "second_marker_idx": 5, "weight": 1},
-    )
-=======
     objective_functions = ObjectiveList()
->>>>>>> d162f6f8
-
     objective_functions.add(Objective.Lagrange.MINIMIZE_TORQUE)
     objective_functions.add(Objective.Lagrange.MINIMIZE_MUSCLES_CONTROL)
     objective_functions.add(Objective.Mayer.ALIGN_MARKERS, first_marker_idx=0, second_marker_idx=5)
