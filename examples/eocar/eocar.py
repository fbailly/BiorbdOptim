import biorbd
from matplotlib import pyplot as plt

import biorbd_optim
from biorbd_optim.objective_functions import ObjectiveFunction
from biorbd_optim.constraints import Constraint
from biorbd_optim.dynamics import Dynamics

<<<<<<< HEAD

def prepare_nlp(biorbd_model_path="eocar.bioMod"):
    # --- Options --- #
    # Model path
    biorbd_model = biorbd.Model(biorbd_model_path)

    # Results path
    optimization_name = "eocar"
    results_path = "Results/"
    control_results_file_name = results_path + "Controls" + optimization_name + ".txt"
    state_results_file_name = results_path + "States" + optimization_name + ".txt"

    # Problem parameters
    number_shooting_points = 30
    final_time = 2
    ode_solver = biorbd_optim.OdeSolver.RK
    velocity_max = 15
    is_cyclic_constraint = False
    is_cyclic_objective = False

    # Add objective functions
    objective_functions = ((ObjectiveFunction.minimize_torque, 100),)

    # Dynamics
    variable_type = biorbd_optim.Variable.variable_torque_driven
    dynamics_func = Dynamics.forward_dynamics_torque_driven

    # Constraints
    constraints = ((Constraint.Type.MARKERS_TO_PAIR, Constraint.Instant.START, (0, 1)),
                   (Constraint.Type.MARKERS_TO_PAIR, Constraint.Instant.END, (0, 2)),)

    # Define path constraint
    X_bounds = biorbd_optim.Bounds()
    X_init = biorbd_optim.InitialConditions()
    ranges = []
    for i in range(biorbd_model.nbSegment()):
        segRanges = biorbd_model.segment(i).ranges()
        for j in range(len(segRanges)):
            ranges.append(biorbd_model.segment(i).ranges()[j])

    for i in range(biorbd_model.nbQ()):
        if i == 0:
            X_bounds.first_node_min.append(ranges[i].min())
            X_bounds.first_node_max.append(ranges[i].max())
        else:
            X_bounds.first_node_min.append(0)
            X_bounds.first_node_max.append(0)
        X_bounds.min.append(ranges[i].min())
        X_bounds.max.append(ranges[i].max())
        if i == 0:
            X_bounds.last_node_min.append(ranges[i].min())
            X_bounds.last_node_max.append(ranges[i].max())
        elif i == 2:
            X_bounds.last_node_min.append(1.57)
            X_bounds.last_node_max.append(1.57)
        else:
            X_bounds.last_node_min.append(0)
            X_bounds.last_node_max.append(0)
        X_init.init.append(0)
    for i in range(biorbd_model.nbQdot()):
        X_bounds.first_node_min.append(0)
        X_bounds.first_node_max.append(0)
        X_bounds.min.append(-velocity_max)
        X_bounds.max.append(velocity_max)
        X_bounds.last_node_min.append(0)
        X_bounds.last_node_max.append(0)
        X_init.init.append(0)

    U_bounds = biorbd_optim.Bounds()
    U_init = biorbd_optim.InitialConditions()
    for i in range(biorbd_model.nbGeneralizedTorque()):
        U_bounds.min.append(-100)
        U_bounds.max.append(100)
        U_init.init.append(0)
    # ------------- #

    return biorbd_optim.OptimalControlProgram(
        biorbd_model, variable_type, dynamics_func, ode_solver, number_shooting_points, final_time,
        objective_functions, X_init, U_init, X_bounds, U_bounds,
        constraints, is_cyclic_constraint=is_cyclic_constraint, is_cyclic_objective=is_cyclic_objective)


if __name__ == '__main__':
    nlp = prepare_nlp()

    # --- Solve the program --- #
    sol = nlp.solve()

    for idx in range(nlp.model.nbQ()):
        plt.figure()
        q = sol["x"][0*nlp.model.nbQ()+idx::3*nlp.model.nbQ()]
        q_dot = sol["x"][1*nlp.model.nbQ()+idx::3*nlp.model.nbQ()]
        u = sol["x"][2*nlp.model.nbQ()+idx::3*nlp.model.nbQ()]
        plt.plot(q)
        plt.plot(q_dot)
        plt.plot(u)
    plt.show()
=======
# --- Options --- #
# Model path
biorbd_model = biorbd.Model("eocar.bioMod")

# Results path
optimization_name = "eocar"
results_path = "Results/"
control_results_file_name = results_path + "Controls" + optimization_name + ".txt"
state_results_file_name = results_path + "States" + optimization_name + ".txt"

# Problem parameters
number_shooting_points = 30
final_time = 2
ode_solver = biorbd_optim.OdeSolver.RK
is_cyclic_constraint = False
is_cyclic_objective = False

# Add objective functions
objective_functions = ((ObjectiveFunction.minimize_torque, 100),)

# Dynamics
variable_type = biorbd_optim.Variable.torque_driven
dynamics_func = Dynamics.forward_dynamics_torque_driven

# Geometric constraints
constraints = ((Constraint.Type.MARKERS_TO_PAIR, Constraint.Instant.START, (0, 1)),
               (Constraint.Type.MARKERS_TO_PAIR, Constraint.Instant.END, (0, 2)),)

# Path constraint
X_bounds = biorbd_optim.Bounds()
X_init = biorbd_optim.InitialConditions()

# First node states bounds
X_bounds.first_node_min = [0] * (biorbd_model.nbQ() + biorbd_model.nbQdot())
X_bounds.first_node_max = [0] * (biorbd_model.nbQ() + biorbd_model.nbQdot())

# Last node states bounds
X_bounds.last_node_min = [0] * (biorbd_model.nbQ() + biorbd_model.nbQdot())
X_bounds.last_node_min[3] = 1
X_bounds.first_node_max = [0] * (biorbd_model.nbQ() + biorbd_model.nbQdot())

# Gets bounds from biorbd model
ranges = []
for i in range(biorbd_model.nbSegment()):
    ranges.extend([biorbd_model.segment(i).ranges()[j] for j in range(len(biorbd_model.segment(i).ranges()))])
X_bounds.min = [ranges[i].min() for i in range(biorbd_model.nbQ())]
X_bounds.max = [ranges[i].max() for i in range(biorbd_model.nbQ())]

# Path constraint velocity
velocity_max = 15
X_bounds.min.extend([-velocity_max] * (biorbd_model.nbQdot()))
X_bounds.max.extend([velocity_max] * (biorbd_model.nbQdot()))

# Initial guess
X_init.init = [0] * (biorbd_model.nbQ() + biorbd_model.nbQdot())

# Define control path constraint
torque_min = -100
torque_max = 100
torque_init = 0
U_bounds = biorbd_optim.Bounds()
U_init = biorbd_optim.InitialConditions()

U_bounds.min = [torque_min for _ in range(biorbd_model.nbGeneralizedTorque())]
U_bounds.max = [torque_max for _ in range(biorbd_model.nbGeneralizedTorque())]
U_init.init = [torque_init for _ in range(biorbd_model.nbGeneralizedTorque())]
# ------------- #

# --- Solve the program --- #
nlp = biorbd_optim.OptimalControlProgram(
    biorbd_model, variable_type, dynamics_func, ode_solver, number_shooting_points, final_time,
    objective_functions, X_init, U_init, X_bounds, U_bounds,
    constraints, is_cyclic_constraint=is_cyclic_constraint, is_cyclic_objective=is_cyclic_objective)

sol = nlp.solve()
# ------------- #


# --- Plot the solution --- #
for idx in range(biorbd_model.nbQ()):
    plt.figure()
    q = sol["x"][0*biorbd_model.nbQ()+idx::3*biorbd_model.nbQ()]
    q_dot = sol["x"][1*biorbd_model.nbQ()+idx::3*biorbd_model.nbQ()]
    u = sol["x"][2*biorbd_model.nbQ()+idx::3*biorbd_model.nbQ()]
    plt.plot(q)
    plt.plot(q_dot)
    plt.plot(u)
plt.show()
# ------------- #
>>>>>>> f76937e2
<|MERGE_RESOLUTION|>--- conflicted
+++ resolved
@@ -6,7 +6,6 @@
 from biorbd_optim.constraints import Constraint
 from biorbd_optim.dynamics import Dynamics
 
-<<<<<<< HEAD
 
 def prepare_nlp(biorbd_model_path="eocar.bioMod"):
     # --- Options --- #
@@ -31,56 +30,55 @@
     objective_functions = ((ObjectiveFunction.minimize_torque, 100),)
 
     # Dynamics
-    variable_type = biorbd_optim.Variable.variable_torque_driven
+    variable_type = biorbd_optim.Variable.torque_driven
     dynamics_func = Dynamics.forward_dynamics_torque_driven
 
     # Constraints
     constraints = ((Constraint.Type.MARKERS_TO_PAIR, Constraint.Instant.START, (0, 1)),
                    (Constraint.Type.MARKERS_TO_PAIR, Constraint.Instant.END, (0, 2)),)
 
-    # Define path constraint
+    # Path constraint
     X_bounds = biorbd_optim.Bounds()
     X_init = biorbd_optim.InitialConditions()
+
+    # Gets bounds from biorbd model
     ranges = []
     for i in range(biorbd_model.nbSegment()):
-        segRanges = biorbd_model.segment(i).ranges()
-        for j in range(len(segRanges)):
-            ranges.append(biorbd_model.segment(i).ranges()[j])
+        ranges.extend([biorbd_model.segment(i).ranges()[j] for j in range(len(biorbd_model.segment(i).ranges()))])
+    X_bounds.min = [ranges[i].min() for i in range(biorbd_model.nbQ())]
+    X_bounds.max = [ranges[i].max() for i in range(biorbd_model.nbQ())]
 
-    for i in range(biorbd_model.nbQ()):
-        if i == 0:
-            X_bounds.first_node_min.append(ranges[i].min())
-            X_bounds.first_node_max.append(ranges[i].max())
-        else:
-            X_bounds.first_node_min.append(0)
-            X_bounds.first_node_max.append(0)
-        X_bounds.min.append(ranges[i].min())
-        X_bounds.max.append(ranges[i].max())
-        if i == 0:
-            X_bounds.last_node_min.append(ranges[i].min())
-            X_bounds.last_node_max.append(ranges[i].max())
-        elif i == 2:
-            X_bounds.last_node_min.append(1.57)
-            X_bounds.last_node_max.append(1.57)
-        else:
-            X_bounds.last_node_min.append(0)
-            X_bounds.last_node_max.append(0)
-        X_init.init.append(0)
-    for i in range(biorbd_model.nbQdot()):
-        X_bounds.first_node_min.append(0)
-        X_bounds.first_node_max.append(0)
-        X_bounds.min.append(-velocity_max)
-        X_bounds.max.append(velocity_max)
-        X_bounds.last_node_min.append(0)
-        X_bounds.last_node_max.append(0)
-        X_init.init.append(0)
+    X_bounds.first_node_min = [0] * (biorbd_model.nbQ() + biorbd_model.nbQdot())
+    X_bounds.first_node_min[0] = X_bounds.min[0]
+    X_bounds.first_node_max = [0] * (biorbd_model.nbQ() + biorbd_model.nbQdot())
+    X_bounds.first_node_max[0] = X_bounds.max[0]
 
+    X_bounds.last_node_min = [0] * (biorbd_model.nbQ() + biorbd_model.nbQdot())
+    X_bounds.last_node_min[0] = X_bounds.min[0]
+    X_bounds.last_node_min[2] = 1.57
+    X_bounds.last_node_max = [0] * (biorbd_model.nbQ() + biorbd_model.nbQdot())
+    X_bounds.last_node_max[0] = X_bounds.max[0]
+    X_bounds.last_node_max[2] = 1.57
+
+
+    # Path constraint velocity
+    velocity_max = 15
+    X_bounds.min.extend([-velocity_max] * (biorbd_model.nbQdot()))
+    X_bounds.max.extend([velocity_max] * (biorbd_model.nbQdot()))
+
+    # Initial guess
+    X_init.init = [0] * (biorbd_model.nbQ() + biorbd_model.nbQdot())
+
+    # Define control path constraint
+    torque_min = -100
+    torque_max = 100
+    torque_init = 0
     U_bounds = biorbd_optim.Bounds()
     U_init = biorbd_optim.InitialConditions()
-    for i in range(biorbd_model.nbGeneralizedTorque()):
-        U_bounds.min.append(-100)
-        U_bounds.max.append(100)
-        U_init.init.append(0)
+
+    U_bounds.min = [torque_min for _ in range(biorbd_model.nbGeneralizedTorque())]
+    U_bounds.max = [torque_max for _ in range(biorbd_model.nbGeneralizedTorque())]
+    U_init.init = [torque_init for _ in range(biorbd_model.nbGeneralizedTorque())]
     # ------------- #
 
     return biorbd_optim.OptimalControlProgram(
@@ -103,95 +101,4 @@
         plt.plot(q)
         plt.plot(q_dot)
         plt.plot(u)
-    plt.show()
-=======
-# --- Options --- #
-# Model path
-biorbd_model = biorbd.Model("eocar.bioMod")
-
-# Results path
-optimization_name = "eocar"
-results_path = "Results/"
-control_results_file_name = results_path + "Controls" + optimization_name + ".txt"
-state_results_file_name = results_path + "States" + optimization_name + ".txt"
-
-# Problem parameters
-number_shooting_points = 30
-final_time = 2
-ode_solver = biorbd_optim.OdeSolver.RK
-is_cyclic_constraint = False
-is_cyclic_objective = False
-
-# Add objective functions
-objective_functions = ((ObjectiveFunction.minimize_torque, 100),)
-
-# Dynamics
-variable_type = biorbd_optim.Variable.torque_driven
-dynamics_func = Dynamics.forward_dynamics_torque_driven
-
-# Geometric constraints
-constraints = ((Constraint.Type.MARKERS_TO_PAIR, Constraint.Instant.START, (0, 1)),
-               (Constraint.Type.MARKERS_TO_PAIR, Constraint.Instant.END, (0, 2)),)
-
-# Path constraint
-X_bounds = biorbd_optim.Bounds()
-X_init = biorbd_optim.InitialConditions()
-
-# First node states bounds
-X_bounds.first_node_min = [0] * (biorbd_model.nbQ() + biorbd_model.nbQdot())
-X_bounds.first_node_max = [0] * (biorbd_model.nbQ() + biorbd_model.nbQdot())
-
-# Last node states bounds
-X_bounds.last_node_min = [0] * (biorbd_model.nbQ() + biorbd_model.nbQdot())
-X_bounds.last_node_min[3] = 1
-X_bounds.first_node_max = [0] * (biorbd_model.nbQ() + biorbd_model.nbQdot())
-
-# Gets bounds from biorbd model
-ranges = []
-for i in range(biorbd_model.nbSegment()):
-    ranges.extend([biorbd_model.segment(i).ranges()[j] for j in range(len(biorbd_model.segment(i).ranges()))])
-X_bounds.min = [ranges[i].min() for i in range(biorbd_model.nbQ())]
-X_bounds.max = [ranges[i].max() for i in range(biorbd_model.nbQ())]
-
-# Path constraint velocity
-velocity_max = 15
-X_bounds.min.extend([-velocity_max] * (biorbd_model.nbQdot()))
-X_bounds.max.extend([velocity_max] * (biorbd_model.nbQdot()))
-
-# Initial guess
-X_init.init = [0] * (biorbd_model.nbQ() + biorbd_model.nbQdot())
-
-# Define control path constraint
-torque_min = -100
-torque_max = 100
-torque_init = 0
-U_bounds = biorbd_optim.Bounds()
-U_init = biorbd_optim.InitialConditions()
-
-U_bounds.min = [torque_min for _ in range(biorbd_model.nbGeneralizedTorque())]
-U_bounds.max = [torque_max for _ in range(biorbd_model.nbGeneralizedTorque())]
-U_init.init = [torque_init for _ in range(biorbd_model.nbGeneralizedTorque())]
-# ------------- #
-
-# --- Solve the program --- #
-nlp = biorbd_optim.OptimalControlProgram(
-    biorbd_model, variable_type, dynamics_func, ode_solver, number_shooting_points, final_time,
-    objective_functions, X_init, U_init, X_bounds, U_bounds,
-    constraints, is_cyclic_constraint=is_cyclic_constraint, is_cyclic_objective=is_cyclic_objective)
-
-sol = nlp.solve()
-# ------------- #
-
-
-# --- Plot the solution --- #
-for idx in range(biorbd_model.nbQ()):
-    plt.figure()
-    q = sol["x"][0*biorbd_model.nbQ()+idx::3*biorbd_model.nbQ()]
-    q_dot = sol["x"][1*biorbd_model.nbQ()+idx::3*biorbd_model.nbQ()]
-    u = sol["x"][2*biorbd_model.nbQ()+idx::3*biorbd_model.nbQ()]
-    plt.plot(q)
-    plt.plot(q_dot)
-    plt.plot(u)
-plt.show()
-# ------------- #
->>>>>>> f76937e2
+    plt.show()